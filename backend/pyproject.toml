--- conflicted
+++ resolved
@@ -13,13 +13,10 @@
 uvicorn = "^0.23.2"
 fastapi = "^0.103.2"
 langserve = ">=0.0.16"
-<<<<<<< HEAD
 gizmo-agent = {path = "packages/gizmo-agent", develop = true}
 agent-executor = {path = "packages/agent-executor", develop = true}
 orjson = "^3.9.10"
 redis = "^5.0.1"
-=======
->>>>>>> 40a30994
 
 [tool.poetry.group.dev.dependencies]
 uvicorn = "^0.23.2"
@@ -58,4 +55,4 @@
 
 [build-system]
 requires = ["poetry-core"]
-build-backend = "poetry.core.masonry.api"
+build-backend = "poetry.core.masonry.api"