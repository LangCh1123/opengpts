--- conflicted
+++ resolved
@@ -9,8 +9,6 @@
 from __future__ import annotations
 
 import os
-import httpx
-import logging
 from typing import Any, BinaryIO, List, Optional
 
 from langchain_text_splitters import RecursiveCharacterTextSplitter, TextSplitter
@@ -23,12 +21,9 @@
 )
 from langchain_core.vectorstores import VectorStore
 from langchain_openai import OpenAIEmbeddings
-from urllib.parse import urlparse
 
 from app.ingest import ingest_blob
 from app.parsing import MIMETYPE_BASED_PARSER
-
-logger = logging.getLogger(__name__)
 
 
 def _guess_mimetype(file_bytes: bytes) -> str:
@@ -55,27 +50,6 @@
         path=file_name,
         mime_type=mimetype,
     )
-
-
-def _get_http_client() -> httpx.Client:
-    """Create and return a httpx.Client instance, configured with a proxy if available and valid.
-
-    The method checks for a PROXY_URL environment variable. If a valid proxy URL is found,
-    the client is configured to use this proxy. Otherwise, a default client is returned.
-
-    Returns:
-        An httpx.Client instance configured with or without a proxy based on the environment configuration.
-    """
-    proxy_url = os.getenv("PROXY_URL")
-    if proxy_url:
-        parsed_url = urlparse(proxy_url)
-        if parsed_url.scheme and parsed_url.netloc:
-            return httpx.Client(proxies=proxy_url)
-        else:
-            logger.warning("Invalid proxy URL provided. Proceeding without proxy.")
-
-    # Return a default client if no valid proxy URL is set
-    return httpx.Client()
 
 
 class IngestRunnable(RunnableSerializable[BinaryIO, List[str]]):
@@ -144,12 +118,8 @@
 )
 vstore = PGVector(
     connection_string=PG_CONNECTION_STRING,
-<<<<<<< HEAD
-    embedding_function=OpenAIEmbeddings(http_client=_get_http_client()),
-=======
     embedding_function=OpenAIEmbeddings(),
     use_jsonb=True,
->>>>>>> 401d830a
 )
 
 
