--- conflicted
+++ resolved
@@ -10,16 +10,10 @@
 from __future__ import annotations
 
 import os
-<<<<<<< HEAD
-from typing import Any, BinaryIO, List, Optional, Union
+from typing import BinaryIO, List, Optional, Union
 
 from langchain_chroma import Chroma
-from langchain_community.document_loaders.blob_loaders.schema import Blob
-=======
-from typing import BinaryIO, List, Optional
-
 from langchain_core.document_loaders.blob_loaders import Blob
->>>>>>> 7bb64a8e
 from langchain_community.vectorstores.pgvector import PGVector
 from langchain_core.runnables import (
     ConfigurableField,
