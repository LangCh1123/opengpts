import logging
import os
from pathlib import Path

import orjson
from fastapi import FastAPI, Form, UploadFile
from fastapi.exceptions import HTTPException
from fastapi.staticfiles import StaticFiles

from app.api import router as api_router
from app.auth.handlers import AuthedUser
from app.lifespan import lifespan
<<<<<<< HEAD
from app.storage.storage import storage
from app.upload import ingest_runnable
=======
from app.upload import convert_ingestion_input_to_blob, ingest_runnable
>>>>>>> d2098456

logger = logging.getLogger(__name__)

app = FastAPI(title="OpenGPTs API", lifespan=lifespan)


# Get root of app, used to point to directory containing static files
ROOT = Path(__file__).parent.parent


app.include_router(api_router)


@app.post("/ingest", description="Upload files to the given assistant.")
async def ingest_files(
    files: list[UploadFile], user: AuthedUser, config: str = Form(...)
) -> None:
    """Ingest a list of files."""
    config = orjson.loads(config)

    assistant_id = config["configurable"].get("assistant_id")
    if assistant_id is not None:
        assistant = await storage.get_assistant(user["user_id"], assistant_id)
        if assistant is None:
            raise HTTPException(status_code=404, detail="Assistant not found.")

    thread_id = config["configurable"].get("thread_id")
    if thread_id is not None:
        thread = await storage.get_thread(user["user_id"], thread_id)
        if thread is None:
            raise HTTPException(status_code=404, detail="Thread not found.")

    file_blobs = [convert_ingestion_input_to_blob(file) for file in files]
    return ingest_runnable.batch(file_blobs, config)


@app.get("/health")
async def health() -> dict:
    return {"status": "ok"}


ui_dir = str(ROOT / "ui")

if os.path.exists(ui_dir):
    app.mount("", StaticFiles(directory=ui_dir, html=True), name="ui")
else:
    logger.warn("No UI directory found, serving API only.")

if __name__ == "__main__":
    import uvicorn

    uvicorn.run(app, host="0.0.0.0", port=8100)<|MERGE_RESOLUTION|>--- conflicted
+++ resolved
@@ -10,12 +10,8 @@
 from app.api import router as api_router
 from app.auth.handlers import AuthedUser
 from app.lifespan import lifespan
-<<<<<<< HEAD
 from app.storage.storage import storage
-from app.upload import ingest_runnable
-=======
 from app.upload import convert_ingestion_input_to_blob, ingest_runnable
->>>>>>> d2098456
 
 logger = logging.getLogger(__name__)
 
