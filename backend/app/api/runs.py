from typing import Any, Dict, Optional, Sequence, Union

import langsmith.client
from fastapi import APIRouter, BackgroundTasks, HTTPException
from fastapi.exceptions import RequestValidationError
from langchain.pydantic_v1 import ValidationError
from langchain_core.messages import AnyMessage
from langchain_core.runnables import RunnableConfig
from langserve.schema import FeedbackCreateRequest
from langsmith.utils import tracing_is_enabled
from pydantic import BaseModel, Field
from sse_starlette import EventSourceResponse

from app.agent import agent
from app.auth.handlers import AuthedUser
<<<<<<< HEAD
from app.storage.storage import storage
from app.stream import astream_messages, to_sse
=======
from app.storage import get_assistant, get_thread
from app.stream import astream_state, to_sse
>>>>>>> 7bb64a8e

router = APIRouter()


class CreateRunPayload(BaseModel):
    """Payload for creating a run."""

    thread_id: str
    input: Optional[Union[Sequence[AnyMessage], Dict[str, Any]]] = Field(
        default_factory=dict
    )
    config: Optional[RunnableConfig] = None


async def _run_input_and_config(payload: CreateRunPayload, user_id: str):
    thread = await storage.get_thread(user_id, payload.thread_id)
    if not thread:
        raise HTTPException(status_code=404, detail="Thread not found")

    assistant = await storage.get_assistant(user_id, str(thread["assistant_id"]))
    if not assistant:
        raise HTTPException(status_code=404, detail="Assistant not found")

    config: RunnableConfig = {
        **assistant["config"],
        "configurable": {
            **assistant["config"]["configurable"],
            **((payload.config or {}).get("configurable") or {}),
            "user_id": user_id,
            "thread_id": str(thread["thread_id"]),
            "assistant_id": str(assistant["assistant_id"]),
        },
    }

    try:
        if payload.input is not None:
            agent.get_input_schema(config).validate(payload.input)
    except ValidationError as e:
        raise RequestValidationError(e.errors(), body=payload)

    return payload.input, config


@router.post("")
async def create_run(
    payload: CreateRunPayload,
    user: AuthedUser,
    background_tasks: BackgroundTasks,
):
    """Create a run."""
    input_, config = await _run_input_and_config(payload, user["user_id"])
    background_tasks.add_task(agent.ainvoke, input_, config)
    return {"status": "ok"}  # TODO add a run id


@router.post("/stream")
async def stream_run(
    payload: CreateRunPayload,
    user: AuthedUser,
):
    """Create a run."""
    input_, config = await _run_input_and_config(payload, user["user_id"])

    return EventSourceResponse(to_sse(astream_state(agent, input_, config)))


@router.get("/input_schema")
async def input_schema() -> dict:
    """Return the input schema of the runnable."""
    return agent.get_input_schema().schema()


@router.get("/output_schema")
async def output_schema() -> dict:
    """Return the output schema of the runnable."""
    return agent.get_output_schema().schema()


@router.get("/config_schema")
async def config_schema() -> dict:
    """Return the config schema of the runnable."""
    return agent.config_schema().schema()


if tracing_is_enabled():
    langsmith_client = langsmith.client.Client()

    @router.post("/feedback")
    def create_run_feedback(feedback_create_req: FeedbackCreateRequest) -> dict:
        """
        Send feedback on an individual run to langsmith

        Note that a successful response means that feedback was successfully
        submitted. It does not guarantee that the feedback is recorded by
        langsmith. Requests may be silently rejected if they are
        unauthenticated or invalid by the server.
        """

        langsmith_client.create_feedback(
            feedback_create_req.run_id,
            feedback_create_req.key,
            score=feedback_create_req.score,
            value=feedback_create_req.value,
            comment=feedback_create_req.comment,
            source_info={
                "from_langserve": True,
            },
        )

        return {"status": "ok"}<|MERGE_RESOLUTION|>--- conflicted
+++ resolved
@@ -13,13 +13,8 @@
 
 from app.agent import agent
 from app.auth.handlers import AuthedUser
-<<<<<<< HEAD
 from app.storage.storage import storage
-from app.stream import astream_messages, to_sse
-=======
-from app.storage import get_assistant, get_thread
 from app.stream import astream_state, to_sse
->>>>>>> 7bb64a8e
 
 router = APIRouter()
 
