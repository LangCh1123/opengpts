--- conflicted
+++ resolved
@@ -2,8 +2,8 @@
 from uuid import uuid4
 
 from fastapi import APIRouter, HTTPException, Path, Query
+from langsmith import Client as LangSmithClient
 from pydantic import BaseModel, Field
-from langsmith import Client as LangSmithClient
 
 import app.storage as storage
 from app.schema import Assistant, OpengptsUserId
@@ -77,8 +77,7 @@
     payload: AssistantPayload,
 ) -> Assistant:
     """Create or update an assistant."""
-<<<<<<< HEAD
-    atype = payload.config['configurable']['type']
+    atype = payload.config["configurable"]["type"]
     if atype == "agent":
         dataset = LANGSMITHCLIENT.create_dataset(aid)
         trace_filter = f'and(and(eq(feedback_key, "user_score"), eq(feedback_score, 1)), and(eq(metadata_key, "assistant_id"), eq(metadata_value, "{aid}")))'
@@ -91,36 +90,33 @@
                     "session_id": "37f535e9-22c4-4267-9d36-522930e59cb7",
                     "sampling_rate": 1,
                     "filter": trace_filter,
-                    #"trace_filter": trace_filter,
-                    "add_to_dataset_id": str(dataset.id)
+                    # "trace_filter": trace_filter,
+                    "add_to_dataset_id": str(dataset.id),
                 },
-                "headers": LANGSMITHCLIENT._headers
-            }
+                "headers": LANGSMITHCLIENT._headers,
+            },
         )
     elif atype == "chatbot":
         dataset = LANGSMITHCLIENT.create_dataset(aid)
         trace_filter = f'and(and(eq(feedback_key, "user_score"), eq(feedback_score, 1)), and(eq(metadata_key, "assistant_id"), eq(metadata_value, "{aid}")))'
         LANGSMITHCLIENT.request_with_retries(
-          "POST",
-          LANGSMITHCLIENT.api_url + "/runs/rules",
-          {
-            "json": {
-              "display_name": f"few shot {aid}",
-              "session_id": "37f535e9-22c4-4267-9d36-522930e59cb7",
-              "sampling_rate": 1,
-              "filter": 'eq(name, "chatbot")',
-              "trace_filter": trace_filter,
-              "add_to_dataset_id": str(dataset.id)
+            "POST",
+            LANGSMITHCLIENT.api_url + "/runs/rules",
+            {
+                "json": {
+                    "display_name": f"few shot {aid}",
+                    "session_id": "37f535e9-22c4-4267-9d36-522930e59cb7",
+                    "sampling_rate": 1,
+                    "filter": 'eq(name, "chatbot")',
+                    "trace_filter": trace_filter,
+                    "add_to_dataset_id": str(dataset.id),
+                },
+                "headers": LANGSMITHCLIENT._headers,
             },
-            "headers": LANGSMITHCLIENT._headers
-          }
         )
     else:
         pass
-    return storage.put_assistant(
-=======
     return await storage.put_assistant(
->>>>>>> 75c706d3
         opengpts_user_id,
         aid,
         name=payload.name,
