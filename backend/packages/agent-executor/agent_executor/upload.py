<<<<<<< HEAD
"""API to deal with file uploads via a runnable.

For now this code assumes that the content is a base64 encoded string.

The details here might change in the future.

For the time being, upload and ingestion are coupled
"""
from __future__ import annotations

import base64
from typing import Optional, Sequence
=======
from typing import Any, BinaryIO, List, Optional
>>>>>>> b92711ff

from langchain.document_loaders.blob_loaders.schema import Blob
from langchain.schema.runnable import RunnableConfig, RunnableSerializable
<<<<<<< HEAD
from langchain.schema.runnable.utils import ConfigurableFieldSpec
=======
>>>>>>> b92711ff
from langchain.schema.vectorstore import VectorStore
from langchain.text_splitter import TextSplitter
from typing_extensions import NotRequired, TypedDict

from agent_executor.ingest import ingest_blob
from agent_executor.parsing import MIMETYPE_BASED_PARSER


def _guess_mimetype(file_bytes: bytes) -> str:
    """Guess the mime-type of a file."""
    try:
        import magic
    except ImportError:
        raise ImportError(
            "magic package not found, please install it with `pip install python-magic`"
        )

    mime = magic.Magic(mime=True)
    mime_type = mime.from_buffer(file_bytes)
    return mime_type


def _convert_ingestion_input_to_blob(ingestion_input: IngestionInput) -> Blob:
    """Convert ingestion input to blob."""
    base64_file = ingestion_input["file_contents"]
    file_data = base64.decodebytes(base64_file.encode("utf-8"))
    mimetype = _guess_mimetype(file_data)
    filename = ingestion_input["filename"] if "filename" in ingestion_input else None
    return Blob.from_data(
        data=file_data,
        path=filename,
        mime_type=mimetype,
    )

<<<<<<< HEAD

# PUBLIC API


class IngestionInput(TypedDict):
    """Input to the ingestion runnable."""

    # For now the file contents are base 64 encoded files
    file_contents: str
    filename: NotRequired[str]


class IngestionOutput(TypedDict):
    """Output of the ingestion runnable."""

    success: bool


class IngestRunnable(RunnableSerializable[IngestionInput, IngestionOutput]):
    text_splitter: TextSplitter
    vectorstore: VectorStore
    namespace: str = ""
=======
class IngestRunnable(RunnableSerializable[BinaryIO, List[str]]):
    text_splitter: TextSplitter
    vectorstore: VectorStore
    input_key: str
    assistant_id: Optional[str]
>>>>>>> b92711ff

    class Config:
        arbitrary_types_allowed = True

<<<<<<< HEAD
    def invoke(
        self, input: IngestionInput, config: Optional[RunnableConfig] = None
    ) -> IngestionOutput:
        """Ingest a document into the vectorstore."""
        if not self.namespace:
            raise ValueError("namespace must be provided")

        blob = _convert_ingestion_input_to_blob(input)
        ingest_blob(
            blob,
            MIMETYPE_BASED_PARSER,
            self.text_splitter,
            self.vectorstore,
            namespace=self.namespace,
        )
        return {"success": True}

    @property
    def config_specs(self) -> Sequence[ConfigurableFieldSpec]:
        """Configurable fields for this runnable."""
        return list(super().config_specs) + [
            ConfigurableFieldSpec(
                id="namespace",
                annotation=str,
                name="",
                description="",
                default="",
            )
        ]
=======
    @property
    def namespace(self) -> str:
        if self.assistant_id is None:
            raise ValueError("assistant_id must be provided")
        return self.assistant_id

    def invoke(
        self, input: BinaryIO, config: Optional[RunnableConfig] = None
    ) -> List[str]:
        return self.batch([input], config)

    def batch(
        self,
        inputs: List[BinaryIO],
        config: RunnableConfig | List[RunnableConfig] | None = None,
        *,
        return_exceptions: bool = False,
        **kwargs: Any | None,
    ) -> List:
        docs = self.text_splitter.create_documents(
            # TODO change this line to accept binary formats
            [part.read().decode() for part in inputs],
            [{"namespace": self.namespace}],
        )
        return self.vectorstore.add_documents(docs)
>>>>>>> b92711ff
<|MERGE_RESOLUTION|>--- conflicted
+++ resolved
@@ -1,4 +1,3 @@
-<<<<<<< HEAD
 """API to deal with file uploads via a runnable.
 
 For now this code assumes that the content is a base64 encoded string.
@@ -11,16 +10,22 @@
 
 import base64
 from typing import Optional, Sequence
-=======
-from typing import Any, BinaryIO, List, Optional
->>>>>>> b92711ff
+import base64
+from typing import Optional, Sequence
 
 from langchain.document_loaders.blob_loaders.schema import Blob
 from langchain.schema.runnable import RunnableConfig, RunnableSerializable
-<<<<<<< HEAD
 from langchain.schema.runnable.utils import ConfigurableFieldSpec
-=======
->>>>>>> b92711ff
+from langchain.schema.vectorstore import VectorStore
+from langchain.text_splitter import TextSplitter
+from typing_extensions import NotRequired, TypedDict
+
+from agent_executor.ingest import ingest_blob
+from agent_executor.parsing import MIMETYPE_BASED_PARSER
+
+from langchain.document_loaders.blob_loaders.schema import Blob
+from langchain.schema.runnable import RunnableConfig, RunnableSerializable
+from langchain.schema.runnable.utils import ConfigurableFieldSpec
 from langchain.schema.vectorstore import VectorStore
 from langchain.text_splitter import TextSplitter
 from typing_extensions import NotRequired, TypedDict
@@ -55,71 +60,25 @@
         mime_type=mimetype,
     )
 
-<<<<<<< HEAD
-
-# PUBLIC API
 
 
-class IngestionInput(TypedDict):
-    """Input to the ingestion runnable."""
 
-    # For now the file contents are base 64 encoded files
-    file_contents: str
-    filename: NotRequired[str]
+from typing import Any, BinaryIO, List, Optional
+
+from langchain.schema.runnable import RunnableConfig, RunnableSerializable
+from langchain.schema.vectorstore import VectorStore
+from langchain.text_splitter import TextSplitter
 
 
-class IngestionOutput(TypedDict):
-    """Output of the ingestion runnable."""
-
-    success: bool
-
-
-class IngestRunnable(RunnableSerializable[IngestionInput, IngestionOutput]):
-    text_splitter: TextSplitter
-    vectorstore: VectorStore
-    namespace: str = ""
-=======
 class IngestRunnable(RunnableSerializable[BinaryIO, List[str]]):
     text_splitter: TextSplitter
     vectorstore: VectorStore
     input_key: str
     assistant_id: Optional[str]
->>>>>>> b92711ff
 
     class Config:
         arbitrary_types_allowed = True
 
-<<<<<<< HEAD
-    def invoke(
-        self, input: IngestionInput, config: Optional[RunnableConfig] = None
-    ) -> IngestionOutput:
-        """Ingest a document into the vectorstore."""
-        if not self.namespace:
-            raise ValueError("namespace must be provided")
-
-        blob = _convert_ingestion_input_to_blob(input)
-        ingest_blob(
-            blob,
-            MIMETYPE_BASED_PARSER,
-            self.text_splitter,
-            self.vectorstore,
-            namespace=self.namespace,
-        )
-        return {"success": True}
-
-    @property
-    def config_specs(self) -> Sequence[ConfigurableFieldSpec]:
-        """Configurable fields for this runnable."""
-        return list(super().config_specs) + [
-            ConfigurableFieldSpec(
-                id="namespace",
-                annotation=str,
-                name="",
-                description="",
-                default="",
-            )
-        ]
-=======
     @property
     def namespace(self) -> str:
         if self.assistant_id is None:
@@ -145,4 +104,46 @@
             [{"namespace": self.namespace}],
         )
         return self.vectorstore.add_documents(docs)
->>>>>>> b92711ff
+
+
+from typing import Any, BinaryIO, List, Optional
+
+from langchain.schema.runnable import RunnableConfig, RunnableSerializable
+from langchain.schema.vectorstore import VectorStore
+from langchain.text_splitter import TextSplitter
+
+
+class IngestRunnable(RunnableSerializable[BinaryIO, List[str]]):
+    text_splitter: TextSplitter
+    vectorstore: VectorStore
+    input_key: str
+    assistant_id: Optional[str]
+
+    class Config:
+        arbitrary_types_allowed = True
+
+    @property
+    def namespace(self) -> str:
+        if self.assistant_id is None:
+            raise ValueError("assistant_id must be provided")
+        return self.assistant_id
+
+    def invoke(
+        self, input: BinaryIO, config: Optional[RunnableConfig] = None
+    ) -> List[str]:
+        return self.batch([input], config)
+
+    def batch(
+        self,
+        inputs: List[BinaryIO],
+        config: RunnableConfig | List[RunnableConfig] | None = None,
+        *,
+        return_exceptions: bool = False,
+        **kwargs: Any | None,
+    ) -> List:
+        docs = self.text_splitter.create_documents(
+            # TODO change this line to accept binary formats
+            [part.read().decode() for part in inputs],
+            [{"namespace": self.namespace}],
+        )
+        return self.vectorstore.add_documents(docs)