--- conflicted
+++ resolved
@@ -9,14 +9,9 @@
     GPT_35_TURBO = "GPT 3.5 Turbo"
     # GPT_4 = "GPT 4"
     # AZURE_OPENAI = "GPT 4 (Azure OpenAI)"
-<<<<<<< HEAD
-    CLAUDE2 = "Claude 2"
-    BEDROCK_CLAUDE2 = "Claude 2 (Amazon Bedrock)"
-    COHERE_COMMAND = "Command (Cohere)"
-=======
     # CLAUDE2 = "Claude 2"
     # BEDROCK_CLAUDE2 = "Claude 2 (Amazon Bedrock)"
->>>>>>> 7e1e7602
+    COHERE_COMMAND = "Command (Cohere)"
 
 
 __all__ = [
